--- conflicted
+++ resolved
@@ -248,13 +248,7 @@
             logger.error('Tried to run already running macro "%s"', self.code)
             return
 
-<<<<<<< HEAD
-        logger.debug('Running "%s"', self.code)
-
-        self.keystroke_sleep_ms = self.context.mapping.get("macros.keystroke_sleep_ms")
-=======
         self.keystroke_sleep_ms = self.context.preset.get("macros.keystroke_sleep_ms")
->>>>>>> 2e334b75
 
         self.running = True
         for task in self.tasks:
