#!/usr/bin/python3
# -*- coding: utf-8 -*-
# input-remapper - GUI for device specific keyboard mappings
# Copyright (C) 2022 sezanzeb <proxima@sezanzeb.de>
#
# This file is part of input-remapper.
#
# input-remapper is free software: you can redistribute it and/or modify
# it under the terms of the GNU General Public License as published by
# the Free Software Foundation, either version 3 of the License, or
# (at your option) any later version.
#
# input-remapper is distributed in the hope that it will be useful,
# but WITHOUT ANY WARRANTY; without even the implied warranty of
# MERCHANTABILITY or FITNESS FOR A PARTICULAR PURPOSE.  See the
# GNU General Public License for more details.
#
# You should have received a copy of the GNU General Public License
# along with input-remapper.  If not, see <https://www.gnu.org/licenses/>.

print('key-mapper-service is deprecated, please use input-remapper-service instead')

from importlib.util import spec_from_loader, module_from_spec
from importlib.machinery import SourceFileLoader

<<<<<<< HEAD

import sys
from argparse import ArgumentParser

from inputremapper.logger import update_verbosity, log_info, add_filehandler


if __name__ == '__main__':
    parser = ArgumentParser()
    parser.add_argument(
        '-d', '--debug', action='store_true', dest='debug',
        help='Displays additional debug information', default=False
    )
    parser.add_argument(
        '--hide-info', action='store_true', dest='hide_info',
        help='Don\'t display version information', default=False
    )

    options = parser.parse_args(sys.argv[1:])

    update_verbosity(options.debug)

    # import input-remapper stuff after setting the log verbosity
    from inputremapper.daemon import Daemon

    add_filehandler()
    if not options.hide_info:
        log_info('input-remapper-service')

    daemon = Daemon()
    daemon.publish()
    daemon.run()
=======
bin_path = "/bin/input-remapper-service"
loader = SourceFileLoader("__main__", bin_path)
spec = spec_from_loader("__main__", loader)
module = module_from_spec(spec)
spec.loader.exec_module(module)
>>>>>>> 1c7e259b
<|MERGE_RESOLUTION|>--- conflicted
+++ resolved
@@ -23,43 +23,8 @@
 from importlib.util import spec_from_loader, module_from_spec
 from importlib.machinery import SourceFileLoader
 
-<<<<<<< HEAD
-
-import sys
-from argparse import ArgumentParser
-
-from inputremapper.logger import update_verbosity, log_info, add_filehandler
-
-
-if __name__ == '__main__':
-    parser = ArgumentParser()
-    parser.add_argument(
-        '-d', '--debug', action='store_true', dest='debug',
-        help='Displays additional debug information', default=False
-    )
-    parser.add_argument(
-        '--hide-info', action='store_true', dest='hide_info',
-        help='Don\'t display version information', default=False
-    )
-
-    options = parser.parse_args(sys.argv[1:])
-
-    update_verbosity(options.debug)
-
-    # import input-remapper stuff after setting the log verbosity
-    from inputremapper.daemon import Daemon
-
-    add_filehandler()
-    if not options.hide_info:
-        log_info('input-remapper-service')
-
-    daemon = Daemon()
-    daemon.publish()
-    daemon.run()
-=======
 bin_path = "/bin/input-remapper-service"
 loader = SourceFileLoader("__main__", bin_path)
 spec = spec_from_loader("__main__", loader)
 module = module_from_spec(spec)
-spec.loader.exec_module(module)
->>>>>>> 1c7e259b
+spec.loader.exec_module(module)